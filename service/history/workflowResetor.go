--- conflicted
+++ resolved
@@ -31,10 +31,6 @@
 	"github.com/uber/cadence/common"
 	"github.com/uber/cadence/common/cache"
 	ce "github.com/uber/cadence/common/errors"
-<<<<<<< HEAD
-=======
-	"github.com/uber/cadence/common/log/tag"
->>>>>>> 028f5a74
 	"github.com/uber/cadence/common/persistence"
 )
 
@@ -72,51 +68,9 @@
 		return
 	}
 
-<<<<<<< HEAD
 	resetNewRunID := uuid.New()
 	response = &workflow.ResetWorkflowExecutionResponse{
 		RunId: common.StringPtr(uuid.New()),
-=======
-	// also load the current run of the workflow, it can be different from the base runID
-	resp, retError := w.eng.shard.GetExecutionManager().GetCurrentExecution(&persistence.GetCurrentExecutionRequest{
-		DomainID:   domainID,
-		WorkflowID: request.WorkflowExecution.GetWorkflowId(),
-	})
-	if retError != nil {
-		return
-	}
-	var currMutableState mutableState
-	var currContext workflowExecutionContext
-	var currExecution workflow.WorkflowExecution
-	if resp.RunID == baseExecution.GetRunId() {
-		currContext = baseContext
-		currMutableState = baseMutableState
-		currExecution = baseExecution
-	} else {
-		currExecution = workflow.WorkflowExecution{
-			WorkflowId: request.WorkflowExecution.WorkflowId,
-			RunId:      common.StringPtr(resp.RunID),
-		}
-		var currRelease func(err error)
-		currContext, currRelease, retError = w.eng.historyCache.getOrCreateWorkflowExecutionWithTimeout(ctx, domainID, currExecution)
-		if retError != nil {
-			return
-		}
-		defer func() { currRelease(retError) }()
-		currMutableState, retError = currContext.loadWorkflowExecution()
-		if retError != nil {
-			return
-		}
-	}
-	// dedup by requestID
-	if currMutableState.GetExecutionInfo().CreateRequestID == request.GetRequestId() {
-		response.RunId = currExecution.RunId
-		w.eng.logger.Info("Duplicated reset request",
-			tag.WorkflowID(currExecution.GetWorkflowId()),
-			tag.WorkflowRunID(currExecution.GetRunId()),
-			tag.WorkflowDomainID(domainID))
-		return
->>>>>>> 028f5a74
 	}
 
 	// before changing mutable state
